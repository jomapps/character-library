--- conflicted
+++ resolved
@@ -20,9 +20,6 @@
 
 ## 🆕 Recent Enhancements (September 2025)
 
-<<<<<<< HEAD
-### 🎬 Enhanced 360° Reference Generation System v2.0 (Latest)
-=======
 ### 🚀 Async Background Processing System (Latest - September 2025)
 - **Non-Blocking Generation**: 360° image generation now runs in background, preventing timeouts
 - **Real-Time Progress Tracking**: Monitor job progress with current image being generated
@@ -32,7 +29,6 @@
 - **External App Integration**: Perfect for apps that need long-running image generation
 
 ### 🎬 Enhanced 360° Reference Generation System v2.0
->>>>>>> 6b336d12
 - **Comprehensive 25+ Shot Library**: Upgraded to guaranteed 25+ reference shots with complete coverage
 - **Cinematic Precision**: Exact camera positioning with azimuth (-180° to +180°), elevation (-90° to +90°), and distance (meters)
 - **Professional Camera System**: 3 lens modes (35mm Action/Body, 50mm Conversation, 85mm Emotion) with precise technical specifications
@@ -105,11 +101,6 @@
 
 ### Advanced 360° Reference Generation v2.0
 - `POST /api/v1/characters/{id}/generate-core-set` - Generate enhanced 360° core reference set (25+ professional shots with cinematic precision)
-<<<<<<< HEAD
-- `POST /api/v1/characters/{id}/generate-360-set` - Generate complete 360° reference image set (legacy endpoint, enhanced)
-- `POST /api/v1/characters/{id}/generate-smart-image` - Generate image using smart AI prompting with reference selection
-- `POST /api/v1/characters/{id}/find-reference-for-scene` - **NEW**: Intelligent scene-based reference image selection with detailed analysis
-=======
 - `POST /api/v1/characters/{id}/generate-360-set` - **ASYNC**: Generate complete 360° reference image set with background processing
 - `POST /api/v1/characters/{id}/generate-smart-image` - Generate image using smart AI prompting with reference selection
 - `POST /api/v1/characters/{id}/find-reference-for-scene` - **NEW**: Intelligent scene-based reference image selection with detailed analysis
@@ -118,7 +109,6 @@
 - `GET /api/v1/jobs/{jobId}/status` - Check status and progress of background image generation job
 - `DELETE /api/v1/jobs/{jobId}/status` - Cancel a running background job
 - `GET /api/v1/jobs` - List background jobs with filtering and pagination (characterId, status, jobType)
->>>>>>> 6b336d12
 
 ### Reference Image Management
 - `PUT /api/v1/characters/{id}/reference-image` - Update character's master reference image
